use crate::errors::{XmlReadError, XmlWriteError};
use std::io::{Read, Write};
use xml::{
    attribute::OwnedAttribute,
    name::OwnedName,
    namespace::{Namespace, NS_NO_PREFIX},
    reader::{self},
    writer::{self, EventWriter},
    EventReader,
};

pub(crate) trait ToXmlDocument {
    fn write_xml_document<W: Write>(
        &self,
        writer: &mut EventWriter<W>,
    ) -> Result<(), XmlWriteError>;
}

pub(crate) trait ToXml {
    fn write_xml_element<W: Write>(&self, writer: &mut EventWriter<W>)
        -> Result<(), XmlWriteError>;

    fn will_write(&self) -> bool {
        true
    }
}

pub(crate) trait ToInnerXml {
    fn write_xml_named_element<W: Write>(
        &self,
        writer: &mut EventWriter<W>,
        tag: &str,
    ) -> Result<(), XmlWriteError>;

    fn will_write(&self) -> bool {
        true
    }
}

/// Write a tag that is of the form `<tag>content</tag>`
pub(crate) fn write_simple_tag<W: Write>(
    writer: &mut EventWriter<W>,
    tag: &str,
    content: &str,
) -> Result<(), XmlWriteError> {
    writer
        .write(writer::XmlEvent::start_element(tag))
        .map_err(to_xml_write_error(tag))?;

    writer
        .write(writer::XmlEvent::characters(content))
        .map_err(to_xml_write_error(tag))?;

    writer
        .write(writer::XmlEvent::end_element())
        .map_err(to_xml_write_error(tag))?;
    Ok(())
}

pub(crate) fn to_xml_write_error(
    element: impl AsRef<str>,
) -> impl FnOnce(xml::writer::Error) -> XmlWriteError {
    let element = element.as_ref().to_owned();
    |error| XmlWriteError::XmlElementWriteError { error, element }
}

pub(crate) trait FromXmlDocument {
    fn read_xml_document<R: Read>(event_reader: &mut EventReader<R>) -> Result<Self, XmlReadError>
    where
        Self: Sized;
}

pub(crate) trait FromXml {
    fn read_xml_element<R: Read>(
        event_reader: &mut EventReader<R>,
        element_name: &OwnedName,
        attributes: &[OwnedAttribute],
    ) -> Result<Self, XmlReadError>
    where
        Self: Sized;
}

pub(crate) fn to_xml_read_error(
    element_name: impl AsRef<str>,
) -> impl FnOnce(xml::reader::Error) -> XmlReadError {
    let element_name = element_name.as_ref().to_owned();
    |error| XmlReadError::ElementReadError {
        error,
        element: element_name,
    }
}

pub(crate) fn expected_namespace_or_error(
    expected_version_number: impl AsRef<str>,
    namespace: &Namespace,
) -> Result<(), XmlReadError> {
    let actual_namespace: Option<String> = namespace.get(NS_NO_PREFIX).map(String::from);
    let expected_namespace = format!(
        "http://cyclonedx.org/schema/bom/{}",
        expected_version_number.as_ref()
    );
    if actual_namespace.as_ref() == Some(&expected_namespace) {
        Ok(())
    } else {
        Err(XmlReadError::InvalidNamespaceError {
            expected_namespace,
            actual_namespace,
        })
    }
}

pub(crate) fn inner_text_or_error(
    element_name: impl AsRef<str>,
) -> impl FnOnce(xml::reader::XmlEvent) -> Result<String, XmlReadError> {
    let element_name = element_name.as_ref().to_owned();
    |event| match event {
        reader::XmlEvent::Characters(s) | reader::XmlEvent::CData(s) => Ok(s),
        unexpected => Err(unexpected_element_error(element_name, unexpected)),
    }
}

pub(crate) fn closing_tag_or_error(
    element: &OwnedName,
) -> impl FnOnce(xml::reader::XmlEvent) -> Result<(), XmlReadError> {
    let element = element.clone();
    move |event| match event {
        reader::XmlEvent::EndElement { name } if name == element => Ok(()),
        unexpected => Err(unexpected_element_error(&element, unexpected)),
    }
}

pub(crate) fn attribute_or_error(
    element_name: &OwnedName,
    attributes: &[OwnedAttribute],
    expected_attribute: &str,
) -> Result<String, XmlReadError> {
    attributes
        .iter()
        .filter(|attr| attr.name.local_name == expected_attribute)
        .map(|attr| attr.value.to_owned())
        .next()
        .ok_or_else(|| XmlReadError::RequiredDataMissing {
            required_field: expected_attribute.to_string(),
            element: element_name.local_name.to_string(),
        })
}

pub(crate) fn optional_attribute(
    attributes: &[OwnedAttribute],
    expected_attribute: &str,
) -> Option<String> {
    attributes
        .iter()
        .filter(|attr| attr.name.local_name == expected_attribute)
        .map(|attr| attr.value.to_owned())
        .next()
}

pub(crate) trait FromXmlType
where
    Self: Sized,
{
    fn xml_type_display() -> String;

    fn from_xml_value(element: impl ToString, value: impl AsRef<str>)
        -> Result<Self, XmlReadError>;
}

impl FromXmlType for bool {
    fn xml_type_display() -> String {
        "xs:boolean".to_string()
    }

    fn from_xml_value(
        element: impl ToString,
        value: impl AsRef<str>,
    ) -> Result<Self, XmlReadError> {
        let value = value.as_ref();
        match value {
            "true" | "1" => Ok(true),
            "false" | "0" => Ok(false),
            _ => Err(XmlReadError::InvalidParseError {
                value: value.to_string(),
                data_type: Self::xml_type_display(),
                element: element.to_string(),
            }),
        }
    }
}

impl FromXmlType for u32 {
    fn xml_type_display() -> String {
        "xs:integer".to_string()
    }

    fn from_xml_value(
        element: impl ToString,
        value: impl AsRef<str>,
    ) -> Result<Self, XmlReadError> {
        let value = value.as_ref();
        let value: u32 = value.parse().map_err(|_| XmlReadError::InvalidParseError {
            value: value.to_string(),
            data_type: Self::xml_type_display(),
            element: element.to_string(),
        })?;

        Ok(value)
    }
}

pub(crate) fn read_simple_tag<R: Read>(
    event_reader: &mut EventReader<R>,
    element: &OwnedName,
) -> Result<String, XmlReadError> {
    let element_display = element.to_string();
    let content = event_reader
        .next()
        .map_err(to_xml_read_error(&element_display))
        .and_then(inner_text_or_error(&element_display))?;

    event_reader
        .next()
        .map_err(to_xml_read_error(&element_display))
        .and_then(closing_tag_or_error(element))?;

    Ok(content)
}

pub(crate) fn read_boolean_tag<R: Read>(
    event_reader: &mut EventReader<R>,
    element: &OwnedName,
) -> Result<bool, XmlReadError> {
    read_simple_tag(event_reader, element)
        .and_then(|modified| bool::from_xml_value(element, modified))
}

impl FromXml for String {
    fn read_xml_element<R: Read>(
        event_reader: &mut EventReader<R>,
        element_name: &OwnedName,
        _attributes: &[OwnedAttribute],
    ) -> Result<Self, XmlReadError>
    where
        Self: Sized,
    {
        read_simple_tag(event_reader, element_name)
    }
}

pub(crate) fn read_list_tag<R: Read, X: FromXml>(
    event_reader: &mut EventReader<R>,
    element_name: &OwnedName,
    inner_element_tag: &str,
) -> Result<Vec<X>, XmlReadError> {
    let mut items = Vec::new();

    let mut got_end_tag = false;
    while !got_end_tag {
        let next_element = event_reader
            .next()
            .map_err(to_xml_read_error(&element_name.local_name))?;
        match next_element {
            reader::XmlEvent::StartElement {
                name, attributes, ..
            } if name.local_name == inner_element_tag => {
                items.push(X::read_xml_element(event_reader, &name, &attributes)?);
            }
            reader::XmlEvent::EndElement { name } if &name == element_name => {
                got_end_tag = true;
            }
            unexpected => return Err(unexpected_element_error(element_name, unexpected)),
        }
    }

    Ok(items)
}

pub(crate) fn read_lax_validation_tag<R: Read>(
    event_reader: &mut EventReader<R>,
    element: &OwnedName,
) -> Result<(), XmlReadError> {
    let mut got_end_tag = false;
    while !got_end_tag {
        let next_element = event_reader
            .next()
            .map_err(to_xml_read_error(&element.local_name))?;

        match next_element {
            reader::XmlEvent::StartElement { name, .. } => {
                read_lax_validation_tag(event_reader, &name)?
            }
            reader::XmlEvent::EndElement { name } if &name == element => {
                got_end_tag = true;
            }
            unexpected @ reader::XmlEvent::EndDocument => {
                return Err(unexpected_element_error(element, unexpected))
            }
            unexpected @ reader::XmlEvent::EndElement { .. } => {
                return Err(unexpected_element_error(element, unexpected))
            }
            _unknown => (),
        }
    }

    Ok(())
}

pub(crate) fn read_lax_validation_list_tag<R: Read, X: FromXml>(
    event_reader: &mut EventReader<R>,
    element_name: &OwnedName,
    inner_element_tag: &str,
) -> Result<Vec<X>, XmlReadError> {
    let mut items = Vec::new();

    let mut got_end_tag = false;
    while !got_end_tag {
        let next_element = event_reader
            .next()
            .map_err(to_xml_read_error(&element_name.local_name))?;
        match next_element {
            reader::XmlEvent::StartElement {
                name, attributes, ..
            } if name.local_name == inner_element_tag => {
                items.push(X::read_xml_element(event_reader, &name, &attributes)?);
            }
            reader::XmlEvent::StartElement { name, .. } => {
                read_lax_validation_tag(event_reader, &name)?
            }
            reader::XmlEvent::EndElement { name } if &name == element_name => {
                got_end_tag = true;
            }
            unexpected => return Err(unexpected_element_error(element_name, unexpected)),
        }
    }

    Ok(items)
}

pub(crate) fn unexpected_element_error(
    element: impl ToString,
    unexpected: reader::XmlEvent,
) -> XmlReadError {
    XmlReadError::UnexpectedElementReadError {
        error: format!("Got unexpected element {:?}", unexpected),
        element: element.to_string(),
    }
}

#[cfg(test)]
pub(crate) mod test {
    use xml::{EmitterConfig, ParserConfig};

    use super::*;

    fn emitter_config() -> EmitterConfig {
        EmitterConfig::default().perform_indent(true)
    }

    pub(crate) fn write_element_to_string<X: ToXml>(element: X) -> String {
        let mut output = Vec::new();
        let mut event_writer = EventWriter::new_with_config(&mut output, emitter_config());
        element
            .write_xml_element(&mut event_writer)
            .expect("Should have written the element");
        String::from_utf8_lossy(&output).to_string()
    }

    pub(crate) fn write_named_element_to_string<X: ToInnerXml>(element: X, tag: &str) -> String {
        let mut output = Vec::new();
        let mut event_writer = EventWriter::new_with_config(&mut output, emitter_config());
        element
            .write_xml_named_element(&mut event_writer, tag)
            .expect("Should have written the element");
        String::from_utf8_lossy(&output).to_string()
    }

    fn parser_config() -> ParserConfig {
        ParserConfig::default().trim_whitespace(true)
    }

    pub(crate) fn read_document_from_string<X: FromXmlDocument>(string: impl AsRef<str>) -> X {
        let mut event_reader =
            EventReader::new_with_config(string.as_ref().as_bytes(), parser_config());
        let output: X = X::read_xml_document(&mut event_reader)
            .expect("Failed to read the document from the string");

        // According to the documentation, an event reader that returns an
        // EndDocument event will continue to return that event for subsequent
        // requests
        let end_document = event_reader.next().expect("Expected to end the document");

        match end_document {
            reader::XmlEvent::EndDocument { .. } => (),
            other => panic!("Expected to end a document, but got {:?}", other),
        }

        output
    }

    pub(crate) fn read_element_from_string<X: FromXml>(string: impl AsRef<str>) -> X {
        let mut event_reader =
            EventReader::new_with_config(string.as_ref().as_bytes(), parser_config());

        let start_document = event_reader.next().expect("Expected to start the document");

        match start_document {
            reader::XmlEvent::StartDocument { .. } => (),
            other => panic!("Expected to start a document, but got {:?}", other),
        }

        let initial_event = event_reader
            .next()
            .expect("Failed to read from the XML input");
<<<<<<< HEAD
        let output: X = match initial_event {
=======
        let output = match initial_event {
>>>>>>> 7c26cd8f
            reader::XmlEvent::StartElement {
                name, attributes, ..
            } => X::read_xml_element(&mut event_reader, &name, &attributes)
                .expect("Failed to read the element from the string"),
            other => panic!("Expected to start an element, but got {:?}", other),
        };
        let end_document = event_reader.next().expect("Expected to end the document");

        match end_document {
            reader::XmlEvent::EndDocument { .. } => (),
            other => panic!("Expected to end a document, but got {:?}", other),
        }

        output
    }

    #[test]
    fn it_should_handle_invalid_lax_xml() {
        let input = r#"
<recursiveTag>
  <innerTag>
    <recursiveTag>
      Text
    </recursiveTag>
  </innerTag>
"#;
        let mut event_reader = EventReader::new_with_config(input.as_bytes(), parser_config());

        let start_document = event_reader.next().expect("Expected to start the document");

        match start_document {
            reader::XmlEvent::StartDocument { .. } => (),
            other => panic!("Expected to start a document, but got {:?}", other),
        }

        let start_lax_element = event_reader.next().expect("Expected to start the document");

        match start_lax_element {
            reader::XmlEvent::StartElement { name, .. } => {
                read_lax_validation_tag(&mut event_reader, &name)
                    .expect_err("Should have failed to parse invalid input");
            }
            other => panic!("Expected to start an element, but got {:?}", other),
        }

        // no end document, because it returns an error during the read_lax_validation_tag call
    }
}<|MERGE_RESOLUTION|>--- conflicted
+++ resolved
@@ -411,11 +411,7 @@
         let initial_event = event_reader
             .next()
             .expect("Failed to read from the XML input");
-<<<<<<< HEAD
-        let output: X = match initial_event {
-=======
         let output = match initial_event {
->>>>>>> 7c26cd8f
             reader::XmlEvent::StartElement {
                 name, attributes, ..
             } => X::read_xml_element(&mut event_reader, &name, &attributes)
