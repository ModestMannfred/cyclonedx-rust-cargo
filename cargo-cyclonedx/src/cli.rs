use cargo_cyclonedx::{
    config::{
        CdxExtension, CustomPrefix, Features, IncludedDependencies, OutputOptions, Pattern, Prefix,
<<<<<<< HEAD
        PrefixError, SbomConfig, Target,
=======
        PrefixError, SbomConfig,
>>>>>>> 55318a97
    },
    format::Format,
    platform::host_platform,
};
use clap::{ArgGroup, Parser};
use std::path;
use thiserror::Error;

#[derive(Parser, Debug)]
#[clap(bin_name = "cargo")]
pub enum Opts {
    #[clap(name = "cyclonedx")]
    /// Creates a CycloneDX Software Bill-of-Materials (SBOM) for Rust project
    Bom(Args),
}

#[derive(Parser, Debug)]
#[clap(group(ArgGroup::new("dependencies-group").required(false).args(&["all", "top-level"])))]
#[clap(group(ArgGroup::new("prefix-or-pattern-group").required(false).args(&["output-prefix", "output-pattern"])))]
pub struct Args {
    /// Path to Cargo.toml
    #[clap(long = "manifest-path", value_name = "PATH")]
    pub manifest_path: Option<path::PathBuf>,

    /// Output BOM format: json, xml
    #[clap(long = "format", short = 'f', value_name = "FORMAT")]
    pub format: Option<Format>,

    /// Use verbose output (-vv very verbose/build.rs output)
    #[clap(long = "verbose", short = 'v', action = clap::ArgAction::Count)]
    pub verbose: u8,

    /// No output printed to stdout
    #[clap(long = "quiet", short = 'q')]
    pub quiet: bool,

<<<<<<< HEAD
    // The feature selection flags are not mutually exclusive in Cargo,
    // so we keep the same behavior here too.
=======
    // `--all-features`, `--no-default-features` and `--features`
    // are not mutually exclusive in Cargo, so we keep the same behavior here too.
>>>>>>> 55318a97
    /// Activate all available features
    #[clap(long = "all-features")]
    pub all_features: bool,

    /// Do not activate the `default` feature
    #[clap(long = "no-default-features")]
    pub no_default_features: bool,

    /// Space or comma separated list of features to activate
    #[clap(long = "features", short = 'F')]
    pub features: Vec<String>,

<<<<<<< HEAD
    /// The target to generate the SBOM for, e.g. x86_64-unknown-linux-gnu
    #[clap(long = "target")]
    pub target: Option<String>,

    /// Include the dependencies from all possible target platforms in the SBOM
    #[clap(long = "all-targets")]
    #[clap(conflicts_with = "target")]
    pub all_targets: bool,

=======
>>>>>>> 55318a97
    /// List all dependencies instead of only top-level ones
    #[clap(long = "all", short = 'a')]
    pub all: bool,

    /// List only top-level dependencies (default)
    #[clap(name = "top-level", long = "top-level")]
    pub top_level: bool,

    /// Prepend file extension with .cdx
    #[clap(long = "output-cdx")]
    pub output_cdx: bool,

    /// Prefix patterns to use for the filename: bom, package
    #[clap(
        name = "output-pattern",
        long = "output-pattern",
        value_name = "PATTERN"
    )]
    pub output_pattern: Option<Pattern>,

    /// Custom prefix string to use for the filename
    #[clap(
        name = "output-prefix",
        long = "output-prefix",
        value_name = "FILENAME_PREFIX"
    )]
    pub output_prefix: Option<String>,
}

impl Args {
    pub fn as_config(&self) -> Result<SbomConfig, ArgsError> {
        let included_dependencies = match (self.all, self.top_level) {
            (true, _) => Some(IncludedDependencies::AllDependencies),
            (_, true) => Some(IncludedDependencies::TopLevelDependencies),
            _ => None,
        };

        let prefix = match (self.output_pattern, &self.output_prefix) {
            (Some(pattern), _) => Some(Prefix::Pattern(pattern)),
            (_, Some(prefix)) => {
                let prefix = CustomPrefix::new(prefix)?;
                Some(Prefix::Custom(prefix))
            }
            (_, _) => None,
        };

        let cdx_extension = match self.output_cdx {
            true => Some(CdxExtension::Included),
            false => None,
        };

<<<<<<< HEAD
        let features = if self.all_features == false
            && self.no_default_features == false
            && self.features.is_empty()
        {
            None
        } else {
            let mut feature_list: Vec<String> = Vec::new();
            // Features can be comma- or space-separated for compatibility with Cargo,
            // but only in command-line arguments.
            for comma_separated_features in &self.features {
                // Feature names themselves never contain commas.
                for space_separated_features in comma_separated_features.split(',') {
                    for feature in space_separated_features.split(' ') {
                        if !feature.is_empty() {
                            feature_list.push(feature.to_owned());
                        }
                    }
                }
            }

            Some(Features {
                all_features: self.all_features,
                no_default_features: self.no_default_features,
                features: feature_list,
            })
        };

        let target = Some(if self.all_targets {
            Target::AllTargets
        } else {
            let target = self.target.clone().unwrap_or_else(host_platform);
            Target::SingleTarget(target)
        });
=======
        let features =
            if !self.all_features && !self.no_default_features && self.features.is_empty() {
                None
            } else {
                let mut feature_list: Vec<String> = Vec::new();
                // Features can be comma- or space-separated for compatibility with Cargo,
                // but only in command-line arguments (not in config files),
                // which is why this code lives here.
                for comma_separated_features in &self.features {
                    // Feature names themselves never contain commas.
                    for space_separated_features in comma_separated_features.split(',') {
                        for feature in space_separated_features.split(' ') {
                            if !feature.is_empty() {
                                feature_list.push(feature.to_owned());
                            }
                        }
                    }
                }

                Some(Features {
                    all_features: self.all_features,
                    no_default_features: self.no_default_features,
                    features: feature_list,
                })
            };
>>>>>>> 55318a97

        let output_options = match (cdx_extension, prefix) {
            (Some(cdx_extension), Some(prefix)) => Some(OutputOptions {
                cdx_extension,
                prefix,
            }),
            (Some(cdx_extension), _) => Some(OutputOptions {
                cdx_extension,
                prefix: Prefix::default(),
            }),
            (_, Some(prefix)) => Some(OutputOptions {
                cdx_extension: CdxExtension::default(),
                prefix,
            }),
            (_, _) => None,
        };

        Ok(SbomConfig {
            format: self.format,
            included_dependencies,
            output_options,
            features,
<<<<<<< HEAD
            target,
=======
>>>>>>> 55318a97
        })
    }
}

#[derive(Error, Debug, PartialEq, Eq)]
pub enum ArgsError {
    #[error("Invalid prefix from CLI")]
    CustomPrefixError(#[from] PrefixError),
}

#[cfg(test)]
mod tests {
    use super::*;

    #[test]
    fn parse_features() {
        let args = vec!["cyclonedx"];
        let config = parse_to_config(&args);
        assert!(config.features.is_none());

        let args = vec!["cyclonedx", "--features=foo"];
        let config = parse_to_config(&args);
        assert!(contains_feature(&config, "foo"));

        let args = vec!["cyclonedx", "--features=foo", "--features=bar"];
        let config = parse_to_config(&args);
        assert!(contains_feature(&config, "foo"));
        assert!(contains_feature(&config, "bar"));

        let args = vec!["cyclonedx", "--features=foo,bar baz"];
        let config = parse_to_config(&args);
        assert!(contains_feature(&config, "foo"));
        assert!(contains_feature(&config, "bar"));
        assert!(contains_feature(&config, "baz"));

        let args = vec!["cyclonedx", "--features=foo, bar"];
        let config = parse_to_config(&args);
        assert!(contains_feature(&config, "foo"));
        assert!(contains_feature(&config, "bar"));
        assert!(!contains_feature(&config, ""));
    }

    fn parse_to_config(args: &[&str]) -> SbomConfig {
        Args::parse_from(args.iter()).as_config().unwrap()
    }

    fn contains_feature(config: &SbomConfig, feature: &str) -> bool {
        config
            .features
            .as_ref()
            .unwrap()
            .features
            .contains(&feature.to_owned())
    }
}<|MERGE_RESOLUTION|>--- conflicted
+++ resolved
@@ -1,11 +1,7 @@
 use cargo_cyclonedx::{
     config::{
         CdxExtension, CustomPrefix, Features, IncludedDependencies, OutputOptions, Pattern, Prefix,
-<<<<<<< HEAD
         PrefixError, SbomConfig, Target,
-=======
-        PrefixError, SbomConfig,
->>>>>>> 55318a97
     },
     format::Format,
     platform::host_platform,
@@ -42,13 +38,8 @@
     #[clap(long = "quiet", short = 'q')]
     pub quiet: bool,
 
-<<<<<<< HEAD
-    // The feature selection flags are not mutually exclusive in Cargo,
-    // so we keep the same behavior here too.
-=======
     // `--all-features`, `--no-default-features` and `--features`
     // are not mutually exclusive in Cargo, so we keep the same behavior here too.
->>>>>>> 55318a97
     /// Activate all available features
     #[clap(long = "all-features")]
     pub all_features: bool,
@@ -61,7 +52,6 @@
     #[clap(long = "features", short = 'F')]
     pub features: Vec<String>,
 
-<<<<<<< HEAD
     /// The target to generate the SBOM for, e.g. x86_64-unknown-linux-gnu
     #[clap(long = "target")]
     pub target: Option<String>,
@@ -71,8 +61,6 @@
     #[clap(conflicts_with = "target")]
     pub all_targets: bool,
 
-=======
->>>>>>> 55318a97
     /// List all dependencies instead of only top-level ones
     #[clap(long = "all", short = 'a')]
     pub all: bool,
@@ -124,49 +112,13 @@
             false => None,
         };
 
-<<<<<<< HEAD
-        let features = if self.all_features == false
-            && self.no_default_features == false
-            && self.features.is_empty()
-        {
-            None
-        } else {
-            let mut feature_list: Vec<String> = Vec::new();
-            // Features can be comma- or space-separated for compatibility with Cargo,
-            // but only in command-line arguments.
-            for comma_separated_features in &self.features {
-                // Feature names themselves never contain commas.
-                for space_separated_features in comma_separated_features.split(',') {
-                    for feature in space_separated_features.split(' ') {
-                        if !feature.is_empty() {
-                            feature_list.push(feature.to_owned());
-                        }
-                    }
-                }
-            }
-
-            Some(Features {
-                all_features: self.all_features,
-                no_default_features: self.no_default_features,
-                features: feature_list,
-            })
-        };
-
-        let target = Some(if self.all_targets {
-            Target::AllTargets
-        } else {
-            let target = self.target.clone().unwrap_or_else(host_platform);
-            Target::SingleTarget(target)
-        });
-=======
         let features =
             if !self.all_features && !self.no_default_features && self.features.is_empty() {
                 None
             } else {
                 let mut feature_list: Vec<String> = Vec::new();
                 // Features can be comma- or space-separated for compatibility with Cargo,
-                // but only in command-line arguments (not in config files),
-                // which is why this code lives here.
+                // but only in command-line arguments.
                 for comma_separated_features in &self.features {
                     // Feature names themselves never contain commas.
                     for space_separated_features in comma_separated_features.split(',') {
@@ -184,7 +136,13 @@
                     features: feature_list,
                 })
             };
->>>>>>> 55318a97
+
+        let target = Some(if self.all_targets {
+            Target::AllTargets
+        } else {
+            let target = self.target.clone().unwrap_or_else(host_platform);
+            Target::SingleTarget(target)
+        });
 
         let output_options = match (cdx_extension, prefix) {
             (Some(cdx_extension), Some(prefix)) => Some(OutputOptions {
@@ -207,10 +165,7 @@
             included_dependencies,
             output_options,
             features,
-<<<<<<< HEAD
             target,
-=======
->>>>>>> 55318a97
         })
     }
 }
