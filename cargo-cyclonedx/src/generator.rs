--- conflicted
+++ resolved
@@ -604,18 +604,6 @@
     })
 }
 
-<<<<<<< HEAD
-fn contains_any<T: Eq>(mut haystack: impl Iterator<Item = T>, needles: &[T]) -> bool {
-    // This could be done more efficiently with the `memchr` crate,
-    // but the slices we need to run this on are so short that it doesn't matter
-    for needle in needles {
-        if haystack.any(|elem| &elem == needle) {
-            return true;
-        }
-    }
-    false
-}
-
 /// Converts the `cargo metadata`'s `source` field to a valid PURL `vcs_url`.
 /// Assumes that the source kind is `git`, panics if it isn't.
 fn source_to_vcs_url(source: &cargo_metadata::Source) -> String {
@@ -630,8 +618,6 @@
     parts.join("/")
 }
 
-=======
->>>>>>> 420efa82
 /// Contains a generated SBOM and context used in its generation
 ///
 /// * `bom` - Generated SBOM
